--- conflicted
+++ resolved
@@ -49,9 +49,5 @@
     ts  <- now
     rnd <- liftIO nextRandom
     let encoded = fromStrict . B64.encode . encodeMessage
-<<<<<<< HEAD
-                $ UserEvent typ (toBytes uid) ts (toByteString' <$> em) (pack . show <$> loc) []
-=======
-                $ UserEvent typ (toBytes uid) ts (toByteString' <$> em) (pack . show <$> loc) (toBytes <$> tid) (toByteString' <$> nm)
->>>>>>> 50d1dedb
+                $ UserEvent typ (toBytes uid) ts (toByteString' <$> em) (pack . show <$> loc) (toBytes <$> tid) (toByteString' <$> nm) []
     AWS.execute env (AWS.enqueueFIFO queue "user.events" rnd encoded)