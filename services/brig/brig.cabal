name:           brig
version:        1.35.0
synopsis:       User Service
author:         Wire Swiss GmbH
maintainer:     Wire Swiss GmbH <backend@wire.com>
copyright:      (c) 2017 Wire Swiss GmbH
category:       Network
license:        AGPL-3
license-file:   LICENSE
build-type:     Simple
cabal-version:  >= 1.10

library
    hs-source-dirs:     src

    exposed-modules:
        Brig.App
        Brig.API
        Brig.AWS
        Brig.AWS.Types
        Brig.Code
        Brig.Data.PasswordReset
        Brig.Options
        Brig.Provider.DB
        Brig.RPC
        Brig.User.Auth.Cookie.Limit
        Brig.User.Search.Index
        Brig.ZAuth

    other-modules:
        Brig.API.Connection
      , Brig.API.Client
      , Brig.API.Error
      , Brig.API.Handler
      , Brig.API.Properties
      , Brig.API.Types
      , Brig.API.User
      , Brig.InternalEvent.Types
      , Brig.InternalEvent.Process
      , Brig.AWS.SesNotification
      , Brig.Budget
      , Brig.Email
      , Brig.Data.Activation
      , Brig.Data.Blacklist
      , Brig.Data.Client
      , Brig.Data.Connection
      , Brig.Data.Instances
      , Brig.Data.LoginCode
      , Brig.Data.Properties
      , Brig.Data.User
      , Brig.Data.UserKey
      , Brig.Data.Types
      , Brig.IO.Intra
      , Brig.IO.Journal
      , Brig.Locale
      , Brig.Password
      , Brig.Phone
      , Brig.Provider.API
      , Brig.Provider.DB.Instances
      , Brig.Provider.DB.Tag
      , Brig.Provider.Email
      , Brig.Provider.RPC
      , Brig.Provider.Template
      , Brig.Queue
      , Brig.Queue.Stomp
      , Brig.Queue.Types
      , Brig.SMTP
      , Brig.Team.API
      , Brig.Team.DB
      , Brig.Team.Email
      , Brig.Team.Template
      , Brig.Team.Util
      , Brig.Template
      , Brig.TURN
      , Brig.TURN.API
      , Brig.User.API.Auth
      , Brig.User.API.Search
      , Brig.User.Auth
      , Brig.User.Auth.Cookie
      , Brig.User.Auth.DB.Cookie
      , Brig.User.Auth.DB.Instances
      , Brig.User.Email
      , Brig.User.Event
      , Brig.User.Event.Log
      , Brig.User.Handle
      , Brig.User.Handle.Blacklist
      , Brig.User.Phone
      , Brig.User.Search.Index.Types
      , Brig.User.Template
      , Brig.Unique
      , Brig.Whitelist

    default-language:   Haskell2010

    build-depends:
        aeson                     >= 0.11
      , amazonka                  >= 1.3.7
      , amazonka-dynamodb         >= 1.3.7
      , amazonka-ses              >= 1.3.7
      , amazonka-sns              >= 1.3.7
      , amazonka-sqs              >= 1.3.7
      , attoparsec                >= 0.12
      , async                     >= 2.1
      , auto-update               >= 0.1
      , base                      == 4.*
      , base-prelude
      , base16-bytestring         >= 0.1
      , base64-bytestring         >= 1.0
      , bilge                     >= 0.21.1
      , blaze-builder             >= 0.3
      , bloodhound                >= 0.13
      , brig-types                >= 0.91.1
      , bytestring                >= 0.10
      , bytestring-conversion     >= 0.2
      , cassandra-util            >= 0.16.2
      , currency-codes            >= 2.0
      , cookie                    >= 0.4
      , conduit                   >= 1.2.8
      , containers                >= 0.5
      , cryptobox-haskell         >= 0.1.1
      , data-default              >= 0.5
      , data-timeout              >= 0.3
      , directory                 >= 1.2
      , either                    >= 4.3
      , email-validate            >= 2.0
      , enclosed-exceptions       >= 1.0
      , errors                    >= 1.4
      , exceptions                >= 0.5
      , extended
      , extra                     >= 1.3
      , geoip2                    >= 0.3.1.0
      , galley-types              >= 0.75.3
      , gundeck-types             >= 1.32.1
      , filepath                  >= 1.3
      , fsnotify                  >= 0.2
      , iso639                    >= 0.1
      , hashable                  >= 1.2
      , html-entities             >= 1.1
      , http-client               >= 0.5
      , http-client-openssl       >= 0.2
      , http-types                >= 0.8
      , HaskellNet                >= 0.3
      , HaskellNet-SSL            >= 0.3
      , HsOpenSSL                 >= 0.10
      , HsOpenSSL-x509-system     >= 0.1
      , iproute                   >= 1.5
      , lens                      >= 3.8
      , lens-aeson                >= 1.0
      , lifted-async              >= 0.9.3
      , lifted-base               >= 0.2
      , mime
      , mime-mail                 >= 0.4
      , metrics-core              >= 0.3
      , metrics-wai               >= 0.3
      , monad-control             >= 1.0
      , MonadRandom               >= 0.5
      , mtl                       >= 2.1
      , multihash                 >= 0.1.3
      , mwc-random
      , network                   >= 2.4
      , network-conduit-tls
      , network-uri               >= 2.6
      , old-locale                >= 1.0
      , optparse-applicative      >= 0.11
      , pem                       >= 0.2
      , proto-lens                >= 0.1
      , resourcet                 >= 1.1
      , resource-pool             >= 0.2
      , ropes                     >= 0.4.20
      , safe                      >= 0.3
      , scientific                >= 0.3.4
      , scrypt                    >= 0.5
      , smtp-mail                 >= 0.1
      , split                     >= 0.2
      , semigroups                >= 0.15
      , singletons                >= 2.0
      , stomp-queue               >= 0.3
      , string-conversions
      , ssl-util
      , random-shuffle            >= 0.0.3
      , sodium-crypto-sign        >= 0.1
      , statistics                >= 0.13
      , swagger                   >= 0.1
      , tagged                    >= 0.7
      , template                  >= 0.2
      , text                      >= 0.11
      , text-icu-translit         >= 0.1
      , transformers              >= 0.3
      , time                      >= 1.1
      , tinylog                   >= 0.10
      , tls                       >= 1.3.4
      , transformers-base         >= 0.4
      , types-common              >= 0.16
      , types-common-journal      >= 0.1
      , retry                     >= 0.7
<<<<<<< HEAD
      , unliftio                  >= 0.2
      , unliftio-core             >= 0.1
=======
      , unliftio
>>>>>>> 85368fb0
      , unordered-containers      >= 0.2
      , uri-bytestring            >= 0.2
      , uuid                      >= 1.3.5
      , vault                     >= 0.3
      , vector                    >= 0.11
      , wai                       >= 3.0
      , wai-extra                 >= 3.0
      , wai-middleware-gunzip     >= 0.0.2
      , wai-predicates            >= 0.8
      , wai-routing               >= 0.12
      , wai-utilities             >= 0.16
      , warp                      >= 3.0.12.1
      , yaml                      >= 0.8.22
      , zauth                     >= 0.10.3

    ghc-options:
        -Wall
        -fwarn-tabs
        -funbox-strict-fields

executable brig
    main-is:            src/Main.hs

    default-language:   Haskell2010

    build-depends:
        base
      , brig
      , directory            >= 1.3
      , HsOpenSSL            >= 0.10
      , optparse-applicative >= 0.10
      , types-common
      , yaml                 >= 0.8.22

    ghc-options:
        -Wall
        -fwarn-tabs
        -funbox-strict-fields
        -threaded
        -with-rtsopts=-N1
        -with-rtsopts=-T
        -rtsopts

executable brig-schema
    main-is:            Main.hs
    default-language:   Haskell2010
    ghc-options:        -Wall -fwarn-tabs
    hs-source-dirs:     schema/src

    other-modules:
        V9
        V10
        V11
        V12
        V13
        V14
        V15
        V16
        V17
        V18
        V19
        V20
        V21
        V22
        V23
        V24
        V25
        V28
        V29
        V30
        V31
        V32
        V33
        V34
        V35
        V36
        V37
        V38
        V39
        V40
        V41
        V42
        V43
        V44
        V45
        V46
        V47
        V48
        V49
        V50
        V51
        V52
        V53

    build-depends:
        base
      , cassandra-util       >= 0.12
      , directory            >= 1.3
      , optparse-applicative >= 0.10
      , raw-strings-qq       >= 1.0
      , text
      , tinylog              >= 0.10
      , types-common
      , yaml                 >= 0.8.22

executable brig-index
    main-is:            Main.hs
    default-language:   Haskell2010
    hs-source-dirs:     index/src
    ghc-options:
        -Wall
        -fwarn-tabs
        -threaded
        -with-rtsopts=-N

    other-modules:
        Eval
        Options

    build-depends:
        base
      , bloodhound           >= 0.13
      , brig
      , cassandra-util       >= 0.12
      , exceptions
      , http-client
      , lens
      , metrics-core
      , mtl
      , optparse-applicative >= 0.13
      , text
      , tinylog              >= 0.10
      , types-common
      , uri-bytestring

executable brig-integration
    default-language:   Haskell2010
    main-is:            Main.hs
    hs-source-dirs:     test/integration
    ghc-options:
        -Wall
        -fwarn-tabs

    other-modules:
        API.Provider
        API.Search
        API.Search.Util
        API.Team
        API.Team.Util
        API.TURN
        API.User
        API.User.Util
        API.User.Account
        API.User.Auth
        API.User.Client
        API.User.Connection
        API.User.Handles
        API.User.Onboarding
        API.User.PasswordReset
        API.User.Property
        Util
        Util.AWS

    build-depends:
        base                  == 4.*
      , async
      , brig
      , aeson                 >= 0.11
      , base64-bytestring     >= 1.0
      , bytestring            >= 0.9
      , bytestring-conversion >= 0.2
      , bilge
      , brig-types
      , cargohold-types
      , cassandra-util
      , cookie                >= 0.4
      , containers            >= 0.5
      , data-timeout
      , directory             >= 1.2
      , errors                >= 1.4
      , exceptions            >= 0.5
      , extended
      , extra
      , filepath              >= 1.4
      , galley-types
      , gundeck-types
      , http-client
      , http-client-tls       >= 0.2
      , http-types            >= 0.8
      , HsOpenSSL
      , lens                  >= 3.9
      , lens-aeson            >= 1.0
      , lifted-async          >= 0.9.3
      , mime                  >= 0.4
      , mtl                   >= 2.1
      , network
      , optparse-applicative  >= 0.11
      , options               >= 0.1
      , pem
      , proto-lens
      , random                >= 1.0
      , retry                 >= 0.6
      , safe                  >= 0.3
      , semigroups
      , tasty                 >= 1.0
      , tasty-cannon          >= 0.3.4
      , tasty-hunit           >= 0.2
      , time                  >= 1.5
      , temporary             >= 1.2.1
      , text                  >= 0.11
      , tinylog
      , transformers          >= 0.3
      , types-common          >= 0.3
      , types-common-aws      >= 0.1
      , types-common-journal  >= 0.1
      , unix                  >= 2.5
      , unordered-containers
      , uuid                  >= 1.3.5
      , vector                >= 0.10
      , wai
      , wai-route
      , wai-utilities         >= 0.9
      , warp
      , warp-tls              >= 3.2
      , zauth
      , yaml                  >= 0.8.22<|MERGE_RESOLUTION|>--- conflicted
+++ resolved
@@ -193,12 +193,8 @@
       , types-common              >= 0.16
       , types-common-journal      >= 0.1
       , retry                     >= 0.7
-<<<<<<< HEAD
       , unliftio                  >= 0.2
       , unliftio-core             >= 0.1
-=======
-      , unliftio
->>>>>>> 85368fb0
       , unordered-containers      >= 0.2
       , uri-bytestring            >= 0.2
       , uuid                      >= 1.3.5
