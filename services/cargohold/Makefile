SHELL         := /usr/bin/env bash
NAME          := cargohold
DIST          ?= ./dist
VERSION       ?=
BUILD_NUMBER  ?= 0
BUILD_LABEL   ?= local
BUILD         := $(BUILD_NUMBER)$(shell [ "${BUILD_LABEL}" == "" ] && echo "" || echo ".${BUILD_LABEL}")
EXE_IT        := $(DIST)/$(NAME)-integration
DEB           := dist/$(NAME)_$(VERSION)+$(BUILD)_amd64.deb
DEB_IT        := dist/$(NAME)-integration_$(VERSION)+$(BUILD)_amd64.deb
SDIST         := dist/$(NAME)-$(VERSION).tar.gz
KEIRETSU_ENV  ?= ../.env
EXECUTABLES   := $(NAME) $(NAME)-integration

guard-%:
	@ if [ "${${*}}" = "" ]; then \
	      echo "Environment variable $* not set"; \
	    exit 1; \
	fi

default: clean install

.PHONY: init
init:
	mkdir -p dist

.PHONY: install
install: init
	stack install --pedantic --test --local-bin-path=dist

.PHONY: compile
compile:
	stack build --pedantic --test --no-copy-bins

.PHONY: clean
clean: init
	stack clean
	-rm -rf dist
	-rm -f .metadata

.PHONY: dist
dist: guard-VERSION install $(DEB) $(DEB_IT) .metadata

$(DEB):
	makedeb --name=$(NAME) \
		--version=$(VERSION) \
		--debian-dir=deb \
		--build=$(BUILD) \
		--architecture=amd64 \
		--output-dir=dist

$(DEB_IT):
	makedeb --name=$(NAME)-integration \
		--version=$(VERSION) \
		--debian-dir=deb-it \
		--build=$(BUILD) \
		--architecture=amd64 \
		--output-dir=dist

.PHONY: integration
integration: install
	LOG_LEVEL=Info keiretsu --run $(EXE_IT) --env $(KEIRETSU_ENV)

<<<<<<< HEAD
test-fast:
	stack install --fast --test --local-bin-path=dist
	LOG_LEVEL=Info keiretsu --run '$(EXE_IT)' --env $(KEIRETSU_ENV)

test-%:
	stack install --fast --test --local-bin-path=dist
	LOG_LEVEL=Debug keiretsu --run '$(EXE_IT) --pattern="$*"' --env $(KEIRETSU_ENV)
=======
integration-%:
	stack install --fast --local-bin-path=dist
	LOG_LEVEL=Debug keiretsu --run '$(EXE_IT) --pattern="$*"; sleep 1' --env $(KEIRETSU_ENV)

integration-fake-aws:
	stack install --fast --local-bin-path=dist
	LOG_LEVEL=Info keiretsu --run '$(EXE_IT) --pattern="!/RealAWS/"; sleep 1' --env $(KEIRETSU_ENV)
>>>>>>> 3966ea2a

.metadata:
	echo -e "NAME=$(NAME)\nVERSION=$(VERSION)\nBUILD_NUMBER=$(BUILD)" \
	 > .metadata

.PHONY: docker
docker:
	$(foreach executable,$(EXECUTABLES),\
	docker build -t $(executable) \
	-f ../../build/alpine/Dockerfile \
	--build-arg service=$(NAME) \
	--build-arg executable=$(executable) \
	../.. \
	;)

.PHONY: time
time: clean
	-rm -f .stack-work/logs/*
	stack build --pedantic --no-run-benchmarks --no-copy-bins --ghc-options="-j +RTS -s -RTS"
	@echo -e "\nTotal wall-clock times taken to compile each module (see logs for more detail):"
	@grep Total .stack-work/logs/* | tr -s ' ' | awk -F' ' '{gsub(/s$$/, "", $$6); a[$$1] += $$6}END{for (i in a) {m=gensub(/^.*\/logs\//,"",1,i); m=gensub(/-[0-9].*\.log/,"",1,m); print m, a[i] ++ "s"}}' | sort -grk2<|MERGE_RESOLUTION|>--- conflicted
+++ resolved
@@ -61,23 +61,17 @@
 integration: install
 	LOG_LEVEL=Info keiretsu --run $(EXE_IT) --env $(KEIRETSU_ENV)
 
-<<<<<<< HEAD
-test-fast:
-	stack install --fast --test --local-bin-path=dist
-	LOG_LEVEL=Info keiretsu --run '$(EXE_IT)' --env $(KEIRETSU_ENV)
-
-test-%:
-	stack install --fast --test --local-bin-path=dist
-	LOG_LEVEL=Debug keiretsu --run '$(EXE_IT) --pattern="$*"' --env $(KEIRETSU_ENV)
-=======
 integration-%:
 	stack install --fast --local-bin-path=dist
 	LOG_LEVEL=Debug keiretsu --run '$(EXE_IT) --pattern="$*"; sleep 1' --env $(KEIRETSU_ENV)
 
+integration-fast:
+	stack install --fast --local-bin-path=dist
+	LOG_LEVEL=Debug keiretsu --run '$(EXE_IT); sleep 1' --env $(KEIRETSU_ENV)
+
 integration-fake-aws:
 	stack install --fast --local-bin-path=dist
 	LOG_LEVEL=Info keiretsu --run '$(EXE_IT) --pattern="!/RealAWS/"; sleep 1' --env $(KEIRETSU_ENV)
->>>>>>> 3966ea2a
 
 .metadata:
 	echo -e "NAME=$(NAME)\nVERSION=$(VERSION)\nBUILD_NUMBER=$(BUILD)" \
