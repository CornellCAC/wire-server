{-# LANGUAGE FlexibleContexts  #-}
{-# LANGUAGE MultiWayIf        #-}
{-# LANGUAGE OverloadedStrings #-}
{-# LANGUAGE RankNTypes        #-}
{-# LANGUAGE TupleSections     #-}

module CargoHold.API.V3
    ( upload
    , download
    , delete
    , renewToken
    , deleteToken
    , randToken
    ) where

import CargoHold.App
import CargoHold.API.Error
import CargoHold.Options
import CargoHold.Types.V3
import CargoHold.Util
import Control.Applicative
import Control.Error
import Control.Lens (view, (^.), set, (&))
import Control.Monad
import Control.Monad.IO.Class
import Control.Monad.Trans.Resource
import Crypto.Hash
import Crypto.Random (getRandomBytes)
import Data.Aeson (eitherDecodeStrict')
import Data.Attoparsec.ByteString.Char8
import Data.ByteString (ByteString)
import Data.Conduit
import Data.Id
import Data.List (intercalate)
import Data.Text.Encoding (decodeLatin1)
import Data.Time.Clock
import Data.UUID.V4
import Network.HTTP.Types.Header
import Network.Wai.Utilities (Error (..))
import Prelude hiding (take)
import URI.ByteString

import qualified CargoHold.Metrics       as Metrics
import qualified CargoHold.S3            as S3
import qualified CargoHold.Types.V3      as V3
import qualified Codec.MIME.Type         as MIME
import qualified Codec.MIME.Parse        as MIME
import qualified Data.ByteString.Base64  as B64
import qualified Data.CaseInsensitive    as CI
import qualified Data.Conduit            as Conduit
import qualified Data.Conduit.Attoparsec as Conduit
import qualified Data.Conduit.Binary     as Conduit
import qualified Data.Text.Ascii         as Ascii
import qualified Data.Text.Lazy          as LT

<<<<<<< HEAD
upload :: V3.Principal -> Source (ResourceT IO) ByteString -> Handler V3.Asset
=======
upload :: V3.Principal -> ConduitM () ByteString IO () -> Handler V3.Asset
>>>>>>> fdbf843b
upload own bdy = do
    (rsrc, sets) <- parseMetadata bdy assetSettings
    (src,  hdrs) <- parseHeaders rsrc assetHeaders
    let cl = fromIntegral $ hdrLength hdrs
    when (cl <= 0) $
        throwE invalidLength
    maxTotalBytes <- view (settings.setMaxTotalBytes)
    when (cl > maxTotalBytes) $
        throwE assetTooLarge
    let stream = src .| Conduit.isolate cl
    ast <- liftIO $ Id <$> nextRandom
    tok <- if sets^.V3.setAssetPublic then return Nothing else Just <$> randToken
    let ret = fromMaybe V3.AssetPersistent (sets^.V3.setAssetRetention)
    let key = V3.AssetKeyV3 ast ret
    void $ S3.uploadV3 own key hdrs tok stream
    Metrics.s3UploadOk
    Metrics.s3UploadSize cl
    expires <- case V3.assetRetentionSeconds ret of
        Just  n -> Just . addUTCTime n <$> liftIO getCurrentTime
        Nothing -> return Nothing
    return $! V3.mkAsset key
            & set V3.assetExpires expires
            & set V3.assetToken tok

renewToken :: V3.Principal -> V3.AssetKey -> Handler V3.AssetToken
renewToken own key = do
    tok <- randToken
    updateToken own key (Just tok)
    return tok

deleteToken :: V3.Principal -> V3.AssetKey -> Handler ()
deleteToken own key = updateToken own key Nothing

updateToken :: V3.Principal -> V3.AssetKey -> Maybe V3.AssetToken -> Handler ()
updateToken own key tok = do
    m <- S3.getMetadataV3 key >>= maybe (throwE assetNotFound) return
    unless (S3.v3AssetOwner m == own) $
        throwE unauthorised
    let m' = m { S3.v3AssetToken = tok }
    S3.updateMetadataV3 key m'

randToken :: MonadIO m => m V3.AssetToken
randToken = liftIO $ V3.AssetToken . Ascii.encodeBase64Url <$> getRandomBytes 16

download :: V3.Principal -> V3.AssetKey -> Maybe V3.AssetToken -> Handler (Maybe URI)
download own key tok = S3.getMetadataV3 key >>= maybe notFound found
  where
    notFound = return Nothing
    found s3
        | own /= S3.v3AssetOwner s3 && tok /= S3.v3AssetToken s3 = return Nothing
        | otherwise = do
            -- url <- genSignedURI (S3.s3Key $ S3.mkKey key)
            url <- genSignedURL (S3.mkKey key)
            return $! Just $! url

delete :: V3.Principal -> V3.AssetKey -> Handler ()
delete own key = do
    m <- S3.getMetadataV3 key >>= maybe (throwE assetNotFound) return
    unless (S3.v3AssetOwner m == own) $
        throwE unauthorised
    S3.deleteV3 key

-----------------------------------------------------------------------------
-- Streaming multipart parsing

<<<<<<< HEAD
parseMetadata :: Source (ResourceT IO) ByteString -> Parser a -> Handler (ResumableSource (ResourceT IO) ByteString, a)
=======
parseMetadata :: ConduitM () ByteString IO () -> Parser a -> Handler (SealedConduitT () ByteString IO (), a)
>>>>>>> fdbf843b
parseMetadata src psr = do
    (rsrc, meta) <- liftIO . runResourceT $ src $$+ sinkParser psr
    (rsrc,) <$> hoistEither meta

<<<<<<< HEAD
parseHeaders :: ResumableSource (ResourceT IO) ByteString -> Parser a -> Handler (Source (ResourceT IO) ByteString, a)
parseHeaders src prs = do
    (rsrc, hdrs) <- liftIO . runResourceT $ src $$++ sinkParser prs
    (src',    _) <- liftIO . runResourceT $ Conduit.unwrapResumable rsrc
    (src',) <$> hoistEither hdrs

sinkParser :: Parser a -> Consumer ByteString (ResourceT IO) (Either Error a)
=======
parseHeaders :: SealedConduitT () ByteString IO () -> Parser a -> Handler (ConduitM () ByteString IO (), a)
parseHeaders src prs = do
    (rsrc, hdrs) <- liftIO $ src $$++ sinkParser prs
    let src' = Conduit.unsealConduitT rsrc
    (src',) <$> hoistEither hdrs

sinkParser :: Parser a -> ConduitM ByteString o IO (Either Error a)
>>>>>>> fdbf843b
sinkParser p = fmapL mkError <$> Conduit.sinkParserEither p
  where
    mkError = clientError . LT.pack . mkMsg
    mkMsg e = "Expected: " ++ intercalate ", " (Conduit.errorContexts e)
           ++ ", " ++ Conduit.errorMessage e
           ++ " at " ++ show (Conduit.errorPosition e)

-- Parsing Primitives

assetSettings :: Parser V3.AssetSettings
assetSettings = do
    (ct, cl) <- metadataHeaders
    unless (MIME.mimeType ct == MIME.Application "json") $
        fail "Invalid metadata Content-Type. Expected 'application/json'."
    bs <- take (fromIntegral cl)
    either fail return (eitherDecodeStrict' bs)

metadataHeaders :: Parser (MIME.Type, Word)
metadataHeaders = optional eol
    *> boundary
    *> (headers [hContentType, hContentLength] >>= go)
    <* eol
  where
    go hdrs = do
        ct <- contentType   hdrs
        cl <- contentLength hdrs
        return (ct, cl)

assetHeaders :: Parser AssetHeaders
assetHeaders = eol
    *> boundary
    *> (headers [hContentType, hContentLength, hContentMD5] >>= go)
    <* eol
  where
    go hdrs = AssetHeaders <$> contentType hdrs
                           <*> contentLength hdrs
                           <*> contentMD5 hdrs

contentType :: [(HeaderName, ByteString)] -> Parser MIME.Type
contentType hdrs =
    maybe (fail "Missing Content-Type")
          (maybe (fail "Invalid MIME type") return . MIME.parseMIMEType . decodeLatin1)
          (lookup (CI.mk "Content-Type") hdrs)

contentLength :: [(HeaderName, ByteString)] -> Parser Word
contentLength hdrs =
   maybe (fail "Missing Content-Type")
         (either fail return . parseOnly decimal)
         (lookup (CI.mk "Content-Length") hdrs)

contentMD5 :: [(HeaderName, ByteString)] -> Parser (Digest MD5)
contentMD5 hdrs =
    maybe (fail "Missing Content-MD5")
          (maybe (fail "Invalid Content-MD5") return . digestFromByteString . B64.decodeLenient)
          (lookup (CI.mk "Content-MD5") hdrs)

boundary :: Parser ()
boundary = char '-'
        *> char '-'
        *> takeTill isEOL
        *> eol
        <?> "MIME boundary"

headers :: [HeaderName] -> Parser [(HeaderName, ByteString)]
headers names = count (length names) (header names)

header :: [HeaderName] -> Parser (HeaderName, ByteString)
header names = do
    name <- CI.mk <$> takeTill (== ':') <?> "header name"
    unless (name `elem` names) $
        fail $ "Unexpected header: " ++ show (CI.original name)
    _ <- char ':'
    skipSpace
    value <- takeTill isEOL <?> "header value"
    eol
    return (name, value)

eol :: Parser ()
eol = endOfLine <?> "\r\n"

isEOL :: Char -> Bool
isEOL c = c == '\n' || c == '\r'<|MERGE_RESOLUTION|>--- conflicted
+++ resolved
@@ -53,11 +53,7 @@
 import qualified Data.Text.Ascii         as Ascii
 import qualified Data.Text.Lazy          as LT
 
-<<<<<<< HEAD
-upload :: V3.Principal -> Source (ResourceT IO) ByteString -> Handler V3.Asset
-=======
-upload :: V3.Principal -> ConduitM () ByteString IO () -> Handler V3.Asset
->>>>>>> fdbf843b
+upload :: V3.Principal -> ConduitM () ByteString (ResourceT IO) () -> Handler V3.Asset
 upload own bdy = do
     (rsrc, sets) <- parseMetadata bdy assetSettings
     (src,  hdrs) <- parseHeaders rsrc assetHeaders
@@ -123,32 +119,18 @@
 -----------------------------------------------------------------------------
 -- Streaming multipart parsing
 
-<<<<<<< HEAD
-parseMetadata :: Source (ResourceT IO) ByteString -> Parser a -> Handler (ResumableSource (ResourceT IO) ByteString, a)
-=======
-parseMetadata :: ConduitM () ByteString IO () -> Parser a -> Handler (SealedConduitT () ByteString IO (), a)
->>>>>>> fdbf843b
+parseMetadata :: ConduitM () ByteString (ResourceT IO) () -> Parser a -> Handler (SealedConduitT () ByteString (ResourceT IO) (), a)
 parseMetadata src psr = do
     (rsrc, meta) <- liftIO . runResourceT $ src $$+ sinkParser psr
     (rsrc,) <$> hoistEither meta
 
-<<<<<<< HEAD
-parseHeaders :: ResumableSource (ResourceT IO) ByteString -> Parser a -> Handler (Source (ResourceT IO) ByteString, a)
+parseHeaders :: SealedConduitT () ByteString (ResourceT IO) () -> Parser a -> Handler (ConduitM () ByteString (ResourceT IO) (), a)
 parseHeaders src prs = do
-    (rsrc, hdrs) <- liftIO . runResourceT $ src $$++ sinkParser prs
-    (src',    _) <- liftIO . runResourceT $ Conduit.unwrapResumable rsrc
-    (src',) <$> hoistEither hdrs
-
-sinkParser :: Parser a -> Consumer ByteString (ResourceT IO) (Either Error a)
-=======
-parseHeaders :: SealedConduitT () ByteString IO () -> Parser a -> Handler (ConduitM () ByteString IO (), a)
-parseHeaders src prs = do
-    (rsrc, hdrs) <- liftIO $ src $$++ sinkParser prs
+    (rsrc, hdrs) <- liftIO $ runResourceT $ src $$++ sinkParser prs
     let src' = Conduit.unsealConduitT rsrc
     (src',) <$> hoistEither hdrs
 
-sinkParser :: Parser a -> ConduitM ByteString o IO (Either Error a)
->>>>>>> fdbf843b
+sinkParser :: Parser a -> ConduitM ByteString o (ResourceT IO) (Either Error a)
 sinkParser p = fmapL mkError <$> Conduit.sinkParserEither p
   where
     mkError = clientError . LT.pack . mkMsg
