{-# LANGUAGE FlexibleContexts  #-}
{-# LANGUAGE MultiWayIf        #-}
{-# LANGUAGE OverloadedStrings #-}
{-# LANGUAGE RankNTypes        #-}
{-# LANGUAGE TupleSections     #-}

module CargoHold.API.V3
    ( upload
    , download
    , delete
    , renewToken
    , deleteToken
    , randToken
    ) where

import CargoHold.App
import CargoHold.API.Error
import CargoHold.Options
import CargoHold.Types.V3
import CargoHold.Util
import Control.Applicative
import Control.Error
import Control.Lens (view, (^.), set, (&))
import Control.Monad
import Control.Monad.IO.Class
import Control.Monad.Trans.Resource
import Crypto.Hash
import Crypto.Random (getRandomBytes)
import Data.Aeson (eitherDecodeStrict')
import Data.Attoparsec.ByteString.Char8
import Data.ByteString (ByteString)
import Data.Conduit (Source, ResumableSource, Consumer, ($=), ($$+), ($$++))
import Data.Id
import Data.List (intercalate)
import Data.Text.Encoding (decodeLatin1)
import Data.Time.Clock
import Data.UUID.V4
import Network.HTTP.Types.Header
import Network.Wai.Utilities (Error (..))
import Prelude hiding (take)
import URI.ByteString

import qualified CargoHold.Metrics       as Metrics
import qualified CargoHold.S3            as S3
import qualified CargoHold.Types.V3      as V3
import qualified Codec.MIME.Type         as MIME
import qualified Codec.MIME.Parse        as MIME
import qualified Data.ByteString.Base64  as B64
import qualified Data.CaseInsensitive    as CI
import qualified Data.Conduit            as Conduit
import qualified Data.Conduit.Attoparsec as Conduit
import qualified Data.Conduit.Binary     as Conduit
import qualified Data.Text.Ascii         as Ascii
import qualified Data.Text.Lazy          as LT

upload :: V3.Principal -> Source (ResourceT IO) ByteString -> Handler V3.Asset
upload own bdy = do
    (rsrc, sets) <- parseMetadata bdy assetSettings
    (src,  hdrs) <- parseHeaders rsrc assetHeaders
    let cl = fromIntegral $ hdrLength hdrs
    when (cl <= 0) $
        throwE invalidLength
    maxTotalBytes <- view (settings.setMaxTotalBytes)
    when (cl > maxTotalBytes) $
        throwE assetTooLarge
    let stream = src $= Conduit.isolate cl
    ast <- liftIO $ Id <$> nextRandom
    tok <- if sets^.V3.setAssetPublic then return Nothing else Just <$> randToken
    let ret = fromMaybe V3.AssetPersistent (sets^.V3.setAssetRetention)
    let key = V3.AssetKeyV3 ast ret
    void $ S3.uploadV3 own key hdrs tok stream
    Metrics.s3UploadOk
    Metrics.s3UploadSize cl
    expires <- case V3.assetRetentionSeconds ret of
        Just  n -> Just . addUTCTime n <$> liftIO getCurrentTime
        Nothing -> return Nothing
    return $! V3.mkAsset key
            & set V3.assetExpires expires
            & set V3.assetToken tok

renewToken :: V3.Principal -> V3.AssetKey -> Handler V3.AssetToken
renewToken own key = do
    tok <- randToken
    updateToken own key (Just tok)
    return tok

deleteToken :: V3.Principal -> V3.AssetKey -> Handler ()
deleteToken own key = updateToken own key Nothing

updateToken :: V3.Principal -> V3.AssetKey -> Maybe V3.AssetToken -> Handler ()
updateToken own key tok = do
    m <- S3.getMetadataV3 key >>= maybe (throwE assetNotFound) return
    unless (S3.v3AssetOwner m == own) $
        throwE unauthorised
    let m' = m { S3.v3AssetToken = tok }
    S3.updateMetadataV3 key m'

randToken :: MonadIO m => m V3.AssetToken
randToken = liftIO $ V3.AssetToken . Ascii.encodeBase64Url <$> getRandomBytes 16

download :: V3.Principal -> V3.AssetKey -> Maybe V3.AssetToken -> Handler (Maybe URI)
download own key tok = S3.getMetadataV3 key >>= maybe notFound found
  where
    notFound = return Nothing
    found s3
        | own /= S3.v3AssetOwner s3 && tok /= S3.v3AssetToken s3 = return Nothing
<<<<<<< HEAD
        | otherwise = genSignedURI (S3.s3Key $ S3.mkKey key) >>= return . Just
=======
        | otherwise = do
            url <- genSignedURL (S3.mkKey key)
            return $! Just $! url
>>>>>>> 3966ea2a

delete :: V3.Principal -> V3.AssetKey -> Handler ()
delete own key = do
    m <- S3.getMetadataV3 key >>= maybe (throwE assetNotFound) return
    unless (S3.v3AssetOwner m == own) $
        throwE unauthorised
    S3.deleteV3 key

-----------------------------------------------------------------------------
-- Streaming multipart parsing

parseMetadata :: Source (ResourceT IO) ByteString -> Parser a -> Handler (ResumableSource (ResourceT IO) ByteString, a)
parseMetadata src psr = do
    (rsrc, meta) <- liftIO . runResourceT $ src $$+ sinkParser psr
    (rsrc,) <$> hoistEither meta

parseHeaders :: ResumableSource (ResourceT IO) ByteString -> Parser a -> Handler (Source (ResourceT IO) ByteString, a)
parseHeaders src prs = do
    (rsrc, hdrs) <- liftIO . runResourceT $ src $$++ sinkParser prs
    (src',    _) <- liftIO . runResourceT $ Conduit.unwrapResumable rsrc
    (src',) <$> hoistEither hdrs

sinkParser :: Parser a -> Consumer ByteString (ResourceT IO) (Either Error a)
sinkParser p = fmapL mkError <$> Conduit.sinkParserEither p
  where
    mkError = clientError . LT.pack . mkMsg
    mkMsg e = "Expected: " ++ intercalate ", " (Conduit.errorContexts e)
           ++ ", " ++ Conduit.errorMessage e
           ++ " at " ++ show (Conduit.errorPosition e)

-- Parsing Primitives

assetSettings :: Parser V3.AssetSettings
assetSettings = do
    (ct, cl) <- metadataHeaders
    unless (MIME.mimeType ct == MIME.Application "json") $
        fail "Invalid metadata Content-Type. Expected 'application/json'."
    bs <- take (fromIntegral cl)
    either fail return (eitherDecodeStrict' bs)

metadataHeaders :: Parser (MIME.Type, Word)
metadataHeaders = optional eol
    *> boundary
    *> (headers [hContentType, hContentLength] >>= go)
    <* eol
  where
    go hdrs = do
        ct <- contentType   hdrs
        cl <- contentLength hdrs
        return (ct, cl)

assetHeaders :: Parser AssetHeaders
assetHeaders = eol
    *> boundary
    *> (headers [hContentType, hContentLength, hContentMD5] >>= go)
    <* eol
  where
    go hdrs = AssetHeaders <$> contentType hdrs
                           <*> contentLength hdrs
                           <*> contentMD5 hdrs

contentType :: [(HeaderName, ByteString)] -> Parser MIME.Type
contentType hdrs =
    maybe (fail "Missing Content-Type")
          (maybe (fail "Invalid MIME type") return . MIME.parseMIMEType . decodeLatin1)
          (lookup (CI.mk "Content-Type") hdrs)

contentLength :: [(HeaderName, ByteString)] -> Parser Word
contentLength hdrs =
   maybe (fail "Missing Content-Type")
         (either fail return . parseOnly decimal)
         (lookup (CI.mk "Content-Length") hdrs)

contentMD5 :: [(HeaderName, ByteString)] -> Parser (Digest MD5)
contentMD5 hdrs =
    maybe (fail "Missing Content-MD5")
          (maybe (fail "Invalid Content-MD5") return . digestFromByteString . B64.decodeLenient)
          (lookup (CI.mk "Content-MD5") hdrs)

boundary :: Parser ()
boundary = char '-'
        *> char '-'
        *> takeTill isEOL
        *> eol
        <?> "MIME boundary"

headers :: [HeaderName] -> Parser [(HeaderName, ByteString)]
headers names = count (length names) (header names)

header :: [HeaderName] -> Parser (HeaderName, ByteString)
header names = do
    name <- CI.mk <$> takeTill (== ':') <?> "header name"
    unless (name `elem` names) $
        fail $ "Unexpected header: " ++ show (CI.original name)
    _ <- char ':'
    skipSpace
    value <- takeTill isEOL <?> "header value"
    eol
    return (name, value)

eol :: Parser ()
eol = endOfLine <?> "\r\n"

isEOL :: Char -> Bool
isEOL c = c == '\n' || c == '\r'<|MERGE_RESOLUTION|>--- conflicted
+++ resolved
@@ -104,13 +104,10 @@
     notFound = return Nothing
     found s3
         | own /= S3.v3AssetOwner s3 && tok /= S3.v3AssetToken s3 = return Nothing
-<<<<<<< HEAD
-        | otherwise = genSignedURI (S3.s3Key $ S3.mkKey key) >>= return . Just
-=======
         | otherwise = do
+            -- url <- genSignedURI (S3.s3Key $ S3.mkKey key)
             url <- genSignedURL (S3.mkKey key)
             return $! Just $! url
->>>>>>> 3966ea2a
 
 delete :: V3.Principal -> V3.AssetKey -> Handler ()
 delete own key = do
